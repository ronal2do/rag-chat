import { UpstashError } from "./error/model";

import { traceable } from "langsmith/traceable";
import { Config } from "./config";
import {
  DEFAULT_CHAT_RATELIMIT_SESSION_ID,
  DEFAULT_CHAT_SESSION_ID,
  DEFAULT_HISTORY_LENGTH,
  DEFAULT_HISTORY_TTL,
  DEFAULT_NAMESPACE,
  DEFAULT_PROMPT_WITHOUT_RAG,
  DEFAULT_SIMILARITY_THRESHOLD,
  DEFAULT_TOP_K,
} from "./constants";
import { ContextService } from "./context-service";
import { Database } from "./database";
import { RatelimitUpstashError } from "./error";
import { UpstashVectorError } from "./error/vector";
import { HistoryService } from "./history-service";
import type { InMemoryHistory } from "./history-service/in-memory-history";
import type { UpstashRedisHistory } from "./history-service/redis-custom-history";
import { LLMService } from "./llm-service";
import { ChatLogger } from "./logger";
import { RateLimitService } from "./ratelimit-service";
import type { ChatOptions, PrepareChatResult, RAGChatConfig, UpstashMessage } from "./types";
import type { ModifiedChatOptions } from "./utils";
import { sanitizeQuestion } from "./utils";

export type PromptParameters = { chatHistory?: string; question: string; context: string };

export type CustomPrompt = ({ question, chatHistory, context }: PromptParameters) => string;

export type Message = { id: string; content: string; role: "ai" | "user" };

type ChatReturnType<TMetadata extends unknown[], T extends Partial<ChatOptions>> = Promise<
  (T["streaming"] extends true
    ? {
        output: ReadableStream<string>;
        isStream: true;
      }
    : { output: string; isStream: false }) & {
    metadata: TMetadata;
    context: PrepareChatResult;
    history: UpstashMessage[];
  }
>;

export class RAGChat {
  private ratelimit: RateLimitService;
  private llm: LLMService;
  context: ContextService;
  history: UpstashRedisHistory | InMemoryHistory;
  private config: Config;
  private debug?: ChatLogger;

  constructor(config?: RAGChatConfig) {
    this.config = new Config(config);

    if (!this.config.vector) {
      throw new UpstashVectorError("Vector can not be undefined!");
    }

    if (!this.config.model) {
      throw new UpstashError("Model can not be undefined!");
    }

    const vectorService = new Database(this.config.vector);
    this.history = new HistoryService({
      redis: this.config.redis,
    }).service;
    this.llm = new LLMService(this.config.model);
    this.context = new ContextService(vectorService, this.config.namespace ?? DEFAULT_NAMESPACE);
    this.debug = this.config.debug
      ? new ChatLogger({
          logLevel: "INFO",
          logOutput: "console",
        })
      : undefined;
    this.ratelimit = new RateLimitService(this.config.ratelimit);
  }

  /**
   * A method that allows you to chat LLM using Vector DB as your knowledge store and Redis - optional - as a chat history.
   *
   * @example
   * ```typescript
   *await ragChat.chat("Where is the capital of Turkey?", {
   *  stream: false,
   *})
   * ```
   */
  async chat<TMetadata extends object, TChatOptions extends ChatOptions = ChatOptions>(
    input: string,
    options?: TChatOptions
  ): Promise<ChatReturnType<TMetadata[], TChatOptions>> {
    return traceable(
      async (input: string, options?: TChatOptions) => {
        try {
          const optionsWithDefault = this.getOptionsWithDefaults(options);

          // Checks ratelimit of the user. If not enabled `success` will be always true.
          await this.checkRatelimit(optionsWithDefault);

          // Only add user message to history if disableHistory is false
          if (!optionsWithDefault.disableHistory) {
            await this.addUserMessageToHistory(input, optionsWithDefault);
          }

          // Sanitizes the given input by stripping all the newline chars.
          const question = sanitizeQuestion(input);
          const {
            formattedContext: context,
            metadata,
            rawContext,
          } = await this.context._getContext<TMetadata>(
            optionsWithDefault,
            options?.embedding ?? input,
            this.debug
          )(optionsWithDefault.sessionId);

          const { formattedHistory, modifiedChatHistory } =
            await this.getChatHistory(optionsWithDefault);

          const prompt = await this.generatePrompt(
            optionsWithDefault,
            context,
            question,
            formattedHistory
          );

          //   Either calls streaming or non-streaming function from RAGChatBase. Streaming function returns AsyncIterator and allows callbacks like onComplete.
          const llmResult = await this.llm.callLLM<TChatOptions>(
            optionsWithDefault,
            options,
            {
              onChunk: optionsWithDefault.onChunk,
              onComplete: async (output) => {
                await this.debug?.endLLMResponse(output);
                if (!optionsWithDefault.disableHistory) {
                  await this.addAssistantMessageToHistory(output, optionsWithDefault);
                }
                if (optionsWithDefault.onFinish) {
                  optionsWithDefault.onFinish({ output });
                }
              },
            },
            this.debug
          )(prompt);

          return {
            ...llmResult,
            metadata,
            context: rawContext ?? [],
            history: modifiedChatHistory,
          };
        } catch (error) {
          await this.debug?.logError(error as Error);
          throw error;
        }
      },
      {
        name: "Rag Chat",
        ...(global.globalTracer === undefined
          ? { tracingEnabled: false, client: undefined }
          : { client: global.globalTracer, tracingEnabled: true }),
        project_name: "Upstash Rag Chat",
        tags: [options?.streaming ? "streaming" : "non-streaming"],
        metadata: this.getOptionsWithDefaults(options),
      }
    )(input, options);
  }

  private generatePrompt(
    optionsWithDefault: ModifiedChatOptions,
    context: string,
    question: string,
    formattedHistory: string
  ) {
    return traceable(
      async (
        optionsWithDefault: ModifiedChatOptions,
        context: string,
        question: string,
        formattedHistory: string
      ) => {
        const prompt = optionsWithDefault.promptFn({
          context,
          question,
          chatHistory: formattedHistory,
        });
        await this.debug?.logFinalPrompt(prompt);
        return prompt;
      },
      { name: "Final Prompt", run_type: "prompt" }
    )(optionsWithDefault, context, question, formattedHistory);
  }

  private async getChatHistory(_optionsWithDefault: ModifiedChatOptions) {
    return traceable(
      async (optionsWithDefault: ModifiedChatOptions) => {
        if (optionsWithDefault.disableHistory) {
          await this.debug?.logRetrieveFormatHistory("History disabled, returning empty history");
          return { formattedHistory: "", modifiedChatHistory: [] };
        }
        this.debug?.startRetrieveHistory();
        // Gets the chat history from redis or in-memory store.
        const originalChatHistory = await this.history.getMessages({
          sessionId: optionsWithDefault.sessionId,
          amount: optionsWithDefault.historyLength,
        });
        const clonedChatHistory = structuredClone(originalChatHistory);
        const modifiedChatHistory =
          (await optionsWithDefault.onChatHistoryFetched?.(clonedChatHistory)) ??
          originalChatHistory;
        await this.debug?.endRetrieveHistory(modifiedChatHistory);

        // Formats the chat history for better accuracy when querying LLM
        const formattedHistory = modifiedChatHistory
          .map((message) => {
            return message.role === "user"
              ? `USER MESSAGE: ${message.content}`
              : `YOUR MESSAGE: ${message.content}`;
          })
          .join("\n");
        await this.debug?.logRetrieveFormatHistory(formattedHistory);
        return { formattedHistory, modifiedChatHistory };
      },
      {
        name: "Retrieve History",
        tags: [this.config.redis === undefined ? "in-memory" : "redis"],
        metadata: { sessionId: _optionsWithDefault.sessionId },
        run_type: "retriever",
      }
    )(_optionsWithDefault);
  }

  private async addUserMessageToHistory(input: string, optionsWithDefault: ModifiedChatOptions) {
    await this.history.addMessage({
      message: { content: input, role: "user" },
      sessionId: optionsWithDefault.sessionId,
    });
  }

  private async addAssistantMessageToHistory(
    output: string,
    optionsWithDefault: ModifiedChatOptions
  ) {
    await this.history.addMessage({
      message: {
        content: output,
        metadata: optionsWithDefault.metadata,
        role: "assistant",
      },
      sessionId: optionsWithDefault.sessionId,
    });
  }

  private async checkRatelimit(optionsWithDefault: ModifiedChatOptions) {
    const ratelimitResponse = await this.ratelimit.checkLimit(
      optionsWithDefault.ratelimitSessionId
    );

    optionsWithDefault.ratelimitDetails?.(ratelimitResponse);
    if (!ratelimitResponse.success) {
      throw new RatelimitUpstashError("Couldn't process chat due to ratelimit.", {
        error: "ERR:USER_RATELIMITED",
        resetTime: ratelimitResponse.reset,
      });
    }
  }

  private getOptionsWithDefaults(options?: ChatOptions): ModifiedChatOptions {
    const isRagDisabledAndPromptFunctionMissing = options?.disableRAG && !options.promptFn;

    return {
      onChatHistoryFetched: options?.onChatHistoryFetched,
      onContextFetched: options?.onContextFetched,
      onChunk: options?.onChunk,
      ratelimitDetails: options?.ratelimitDetails,
      metadata: options?.metadata ?? this.config.metadata,
      namespace: options?.namespace ?? this.config.namespace ?? DEFAULT_NAMESPACE,
      streaming: options?.streaming ?? this.config.streaming ?? false,
      sessionId: options?.sessionId ?? this.config.sessionId ?? DEFAULT_CHAT_SESSION_ID,
      disableRAG: options?.disableRAG ?? false,
      disableHistory: options?.disableHistory ?? false,
      similarityThreshold: options?.similarityThreshold ?? DEFAULT_SIMILARITY_THRESHOLD,
      topK: options?.topK ?? DEFAULT_TOP_K,
      historyLength: options?.historyLength ?? DEFAULT_HISTORY_LENGTH,
      historyTTL: options?.historyTTL ?? DEFAULT_HISTORY_TTL,
      ratelimitSessionId:
        options?.ratelimitSessionId ??
        this.config.ratelimitSessionId ??
        DEFAULT_CHAT_RATELIMIT_SESSION_ID,
      promptFn: isRagDisabledAndPromptFunctionMissing
        ? DEFAULT_PROMPT_WITHOUT_RAG
        : (options?.promptFn ?? this.config.prompt),
<<<<<<< HEAD
      onFinish: options?.onFinish,
=======
      contextFilter: options?.contextFilter ?? undefined,
>>>>>>> 5e4c3de7
    };
  }
}<|MERGE_RESOLUTION|>--- conflicted
+++ resolved
@@ -294,11 +294,8 @@
       promptFn: isRagDisabledAndPromptFunctionMissing
         ? DEFAULT_PROMPT_WITHOUT_RAG
         : (options?.promptFn ?? this.config.prompt),
-<<<<<<< HEAD
+      contextFilter: options?.contextFilter ?? undefined,
       onFinish: options?.onFinish,
-=======
-      contextFilter: options?.contextFilter ?? undefined,
->>>>>>> 5e4c3de7
     };
   }
 }