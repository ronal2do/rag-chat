--- conflicted
+++ resolved
@@ -2,31 +2,14 @@
 import { RatelimitUpstashError } from "./error/ratelimit";
 
 import { Config } from "./config";
-<<<<<<< HEAD
 import { Database } from "./database";
 import { HistoryService } from "./history-service";
 import type { CustomPrompt } from "./rag-chat-base";
 import { RAGChatBase } from "./rag-chat-base";
 import { RateLimitService } from "./ratelimit-service";
 import type { ChatOptions, RAGChatConfig } from "./types";
-=======
-import { DEFAULT_CHAT_SESSION_ID } from "./constants.ts";
-import type { AddContextPayload } from "./database";
-import { Database } from "./database";
-import { UpstashVectorError } from "./error/vector.ts";
-import { History } from "./history";
-import { RAGChatBase } from "./rag-chat-base";
-import { RateLimitService } from "./ratelimit";
-import type {
-  AddContextOptions,
-  ChatOptions,
-  HistoryOptions,
-  RAGChatConfig,
-  UpstashDict,
-  UpstashMessage,
-} from "./types";
->>>>>>> e7830775
 import { appendDefaultsIfNeeded } from "./utils";
+import { UpstashVectorError } from "./error/vector";
 
 type ChatReturnType<T extends Partial<ChatOptions>> = Promise<
   T["streaming"] extends true
@@ -43,18 +26,15 @@
 
   constructor(config?: RAGChatConfig) {
     const { vector: index, redis, model, prompt } = new Config(config);
+
+    if (!index) {
+      throw new UpstashVectorError("Vector can not be undefined!");
+    }
+
     const vectorService = new Database(index);
     const historyService = new HistoryService({
       redis,
     });
-<<<<<<< HEAD
-=======
-
-    if (!index) {
-      throw new UpstashVectorError("Vector can not be undefined!");
-    }
-    const vectorService = new Database(index);
->>>>>>> e7830775
 
     if (!model) {
       throw new UpstashModelError("Model can not be undefined!");
@@ -64,12 +44,9 @@
       model,
       prompt,
     });
-<<<<<<< HEAD
 
     this.promptFn = prompt;
 
-=======
->>>>>>> e7830775
     this.#ratelimitService = new RateLimitService(config?.ratelimit);
   }
 
@@ -133,21 +110,8 @@
         })
         .join("\n");
 
-<<<<<<< HEAD
       // Allows users to pass type-safe prompts
       const prompt = this.promptFn({ context, question, chatHistory: formattedHistory });
-=======
-  /** Method to get history of messages used in the RAG Chat*/
-  getMessageHistory<TMetadata extends UpstashDict = UpstashDict>(
-    options?: HistoryOptions
-  ): Promise<UpstashMessage<TMetadata>[]> {
-    return this.historyService
-      .getMessageHistory({
-        sessionId: options?.sessionId ?? DEFAULT_CHAT_SESSION_ID,
-      })
-      .getMessagesForUpstash<TMetadata>({ length: options?.length, offset: options?.offset });
-  }
->>>>>>> e7830775
 
       // Either calls streaming or non-streaming function from RAGChatBase. Streaming function returns AsyncIterator and allows callbacks like onComplete.
       //@ts-expect-error TS can't infer types because of .call()
